mod progress;

use self::progress::Progress;
use anyhow::Result;
use flate2::read::GzDecoder;
use std::fs;
use std::path::Path;
use tar::Archive;
use walkdir::DirEntry;

const REVISION: &str = "2c462a2f776b899d46743b1b44eda976e846e61d";

pub fn base_dir_filter(entry: &DirEntry) -> bool {
    let path = entry.path();
    if path.is_dir() {
        return true; // otherwise walkdir does not visit the files
    }
    if path.extension().map(|e| e != "rs").unwrap_or(true) {
        return false;
    }

    let mut path_string = path.to_string_lossy();
    if cfg!(windows) {
        path_string = path_string.replace('\\', "/").into();
    }
    assert!(path_string.starts_with("tests/rust/src/"));
    let path = &path_string["tests/rust/src/".len()..];

    // TODO assert that parsing fails on the parse-fail cases
    if path.starts_with("test/parse-fail")
        || path.starts_with("test/compile-fail")
        || path.starts_with("test/rustfix")
    {
        return false;
    }

    if path.starts_with("test/ui") {
        let stderr_path = entry.path().with_extension("stderr");
        if stderr_path.exists() {
            // Expected to fail in some way
            return false;
        }
    }

    match path {
        // TODO: top level fn without body: `fn f();`
        // https://github.com/dtolnay/syn/issues/761
        "test/ui/parser/fn-body-optional-syntactic-pass.rs" |
        "test/ui/parser/fn-header-syntactic-pass.rs" |

<<<<<<< HEAD
        // TODO: extern static with value: `extern { static X: u8 = 0; }`
        // https://github.com/dtolnay/syn/issues/762
        "test/ui/parser/foreign-static-syntactic-pass.rs" |
=======
        // TODO: top level const/static without value: `const X: u8;`
        // https://github.com/dtolnay/syn/issues/764
        "test/ui/parser/item-free-const-no-body-syntactic-pass.rs" |
        "test/ui/parser/item-free-static-no-body-syntactic-pass.rs" |
>>>>>>> 50e81285

        // TODO: mut receiver in fn pointer type: `fn(mut self)`
        // https://github.com/dtolnay/syn/issues/765
        "test/ui/parser/self-param-syntactic-pass.rs" |

        // TODO: const trait impls and bounds
        // https://github.com/dtolnay/syn/issues/766
        // https://github.com/dtolnay/syn/issues/767
        "test/ui/rfc-2632-const-trait-impl/assoc-type.rs" |
        "test/ui/rfc-2632-const-trait-impl/call-const-trait-method-pass.rs" |
        "test/ui/rfc-2632-const-trait-impl/const-trait-bound-opt-out/feature-gate.rs" |
        "test/ui/rfc-2632-const-trait-impl/const-trait-bound-opt-out/syntax.rs" |
        "test/ui/rfc-2632-const-trait-impl/feature-gate.rs" |
        "test/ui/rfc-2632-const-trait-impl/generic-bound.rs" |
        "test/ui/rfc-2632-const-trait-impl/syntax.rs" |

        // Deprecated placement syntax
        "test/ui/obsolete-in-place/bad.rs" |

        // Deprecated anonymous parameter syntax in traits
        "test/ui/error-codes/e0119/auxiliary/issue-23563-a.rs" |
        "test/ui/issues/issue-13105.rs" |
        "test/ui/issues/issue-13775.rs" |
        "test/ui/issues/issue-34074.rs" |

        // 2015-style dyn that libsyntax rejects
        "test/ui/dyn-keyword/dyn-2015-no-warnings-without-lints.rs" |

        // not actually test cases
        "test/rustdoc-ui/test-compile-fail2.rs" |
        "test/rustdoc-ui/test-compile-fail3.rs" |
        "test/ui/include-single-expr-helper.rs" |
        "test/ui/include-single-expr-helper-1.rs" |
        "test/ui/issues/auxiliary/issue-21146-inc.rs" |
        "test/ui/json-bom-plus-crlf-multifile-aux.rs" |
        "test/ui/macros/auxiliary/macro-comma-support.rs" |
        "test/ui/macros/auxiliary/macro-include-items-expr.rs" => false,

        _ => true,
    }
}

pub fn clone_rust() {
    let needs_clone = match fs::read_to_string("tests/rust/COMMIT") {
        Err(_) => true,
        Ok(contents) => contents.trim() != REVISION,
    };
    if needs_clone {
        download_and_unpack().unwrap();
    }
}

fn download_and_unpack() -> Result<()> {
    let url = format!(
        "https://github.com/rust-lang/rust/archive/{}.tar.gz",
        REVISION
    );
    let response = reqwest::blocking::get(&url)?.error_for_status()?;
    let progress = Progress::new(response);
    let decoder = GzDecoder::new(progress);
    let mut archive = Archive::new(decoder);
    let prefix = format!("rust-{}", REVISION);

    let tests_rust = Path::new("tests/rust");
    if tests_rust.exists() {
        fs::remove_dir_all(tests_rust)?;
    }

    for entry in archive.entries()? {
        let mut entry = entry?;
        let path = entry.path()?;
        if path == Path::new("pax_global_header") {
            continue;
        }
        let relative = path.strip_prefix(&prefix)?;
        let out = tests_rust.join(relative);
        entry.unpack(&out)?;
    }

    fs::write("tests/rust/COMMIT", REVISION)?;
    Ok(())
}<|MERGE_RESOLUTION|>--- conflicted
+++ resolved
@@ -47,17 +47,6 @@
         // https://github.com/dtolnay/syn/issues/761
         "test/ui/parser/fn-body-optional-syntactic-pass.rs" |
         "test/ui/parser/fn-header-syntactic-pass.rs" |
-
-<<<<<<< HEAD
-        // TODO: extern static with value: `extern { static X: u8 = 0; }`
-        // https://github.com/dtolnay/syn/issues/762
-        "test/ui/parser/foreign-static-syntactic-pass.rs" |
-=======
-        // TODO: top level const/static without value: `const X: u8;`
-        // https://github.com/dtolnay/syn/issues/764
-        "test/ui/parser/item-free-const-no-body-syntactic-pass.rs" |
-        "test/ui/parser/item-free-static-no-body-syntactic-pass.rs" |
->>>>>>> 50e81285
 
         // TODO: mut receiver in fn pointer type: `fn(mut self)`
         // https://github.com/dtolnay/syn/issues/765
