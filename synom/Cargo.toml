[package]
name = "synom"
version = "0.12.0"
authors = ["David Tolnay <dtolnay@gmail.com>"]
license = "MIT/Apache-2.0"
description = "Stripped-down Nom parser used by Syn"
repository = "https://github.com/dtolnay/syn"
documentation = "https://docs.rs/synom/"
categories = ["development-tools::procedural-macro-helpers"]
readme = "../README.md"
include = ["Cargo.toml", "src/**/*.rs", "README.md", "LICENSE-APACHE", "LICENSE-MIT"]
publish = false # this branch contains breaking changes

[dependencies]
<<<<<<< HEAD
quote = { git = 'https://github.com/dtolnay/quote', optional = true }
unicode-xid = "0.0.4"
=======
proc-macro2 = { git = "https://github.com/mystor/proc-macro2", branch = "byte_literal" }
>>>>>>> 416724e4

[features]
printing = ["quote"]
parsing = []
default = ["parsing"]

[dev-dependencies]
proc-macro2 = { git = 'https://github.com/alexcrichton/proc-macro2' }

[dev-dependencies.syn]
version = "0.12"
path = ".."
features = ["parsing", "full", "extra-traits"]
default-features = false<|MERGE_RESOLUTION|>--- conflicted
+++ resolved
@@ -12,12 +12,8 @@
 publish = false # this branch contains breaking changes
 
 [dependencies]
-<<<<<<< HEAD
 quote = { git = 'https://github.com/dtolnay/quote', optional = true }
 unicode-xid = "0.0.4"
-=======
-proc-macro2 = { git = "https://github.com/mystor/proc-macro2", branch = "byte_literal" }
->>>>>>> 416724e4
 
 [features]
 printing = ["quote"]
