use delimited::Delimited;
use super::*;

ast_enum_of_structs! {
    /// The different kinds of types recognized by the compiler
    pub enum Ty {
        /// A variable-length array (`[T]`)
        pub Slice(TySlice {
            pub ty: Box<Ty>,
            pub bracket_token: tokens::Bracket,
        }),
        /// A fixed length array (`[T; n]`)
        pub Array(TyArray {
            pub bracket_token: tokens::Bracket,
            pub ty: Box<Ty>,
            pub semi_token: tokens::Semi,
            pub amt: ConstExpr,
        }),
        /// A raw pointer (`*const T` or `*mut T`)
        pub Ptr(TyPtr {
            pub star_token: tokens::Star,
            pub const_token: Option<tokens::Const>,
            pub ty: Box<MutTy>,
        }),
        /// A reference (`&'a T` or `&'a mut T`)
        pub Rptr(TyRptr {
            pub and_token: tokens::And,
            pub lifetime: Option<Lifetime>,
            pub ty: Box<MutTy>,
        }),
        /// A bare function (e.g. `fn(usize) -> bool`)
        pub BareFn(TyBareFn {
            pub ty: Box<BareFnTy>,
        }),
        /// The never type (`!`)
        pub Never(TyNever {
            pub bang_token: tokens::Bang,
        }),
        /// A tuple (`(A, B, C, D, ...)`)
        pub Tup(TyTup {
            pub paren_token: tokens::Paren,
            pub tys: Delimited<Ty, tokens::Comma>,
            pub lone_comma: Option<tokens::Comma>,
        }),
        /// A path (`module::module::...::Type`), optionally
        /// "qualified", e.g. `<Vec<T> as SomeTrait>::SomeType`.
        ///
        /// Type parameters are stored in the Path itself
        pub Path(TyPath {
            pub qself: Option<QSelf>,
            pub path: Path,
        }),
        /// A trait object type `Bound1 + Bound2 + Bound3`
        /// where `Bound` is a trait or a lifetime.
        pub TraitObject(TyTraitObject {
            pub bounds: Delimited<TyParamBound, tokens::Add>,
        }),
        /// An `impl Bound1 + Bound2 + Bound3` type
        /// where `Bound` is a trait or a lifetime.
        pub ImplTrait(TyImplTrait {
            pub impl_token: tokens::Impl,
            pub bounds: Delimited<TyParamBound, tokens::Add>,
        }),
        /// No-op; kept solely so that we can pretty-print faithfully
        pub Paren(TyParen {
            pub paren_token: tokens::Paren,
            pub ty: Box<Ty>,
        }),
        /// TyKind::Infer means the type should be inferred instead of it having been
        /// specified. This can appear anywhere in a type.
        pub Infer(TyInfer {
            pub underscore_token: tokens::Underscore
        }),
        /// A macro in the type position.
        pub Mac(Mac),
    }
}

ast_struct! {
    pub struct MutTy {
        pub ty: Ty,
        pub mutability: Mutability,
    }
}

ast_enum! {
    #[cfg_attr(feature = "clone-impls", derive(Copy))]
    pub enum Mutability {
        Mutable(tokens::Mut),
        Immutable,
    }
}

ast_struct! {
    /// A "Path" is essentially Rust's notion of a name.
    ///
    /// It's represented as a sequence of identifiers,
    /// along with a bunch of supporting information.
    ///
    /// E.g. `std::cmp::PartialEq`
    pub struct Path {
        /// A `::foo` path, is relative to the crate root rather than current
        /// module (like paths in an import).
        pub global: bool,
        pub leading_colon: Option<tokens::Colon2>,
        /// The segments in the path: the things separated by `::`.
        pub segments: Delimited<PathSegment, tokens::Colon2>,
    }
}

#[cfg(feature = "printing")]
ast_struct! {
    pub struct PathTokens<'a>(pub &'a Option<QSelf>, pub &'a Path);
}

impl<T> From<T> for Path
    where T: Into<PathSegment>
{
    fn from(segment: T) -> Self {
        Path {
            global: false,
            leading_colon: None,
            segments: vec![(segment.into(), None)].into(),
        }
    }
}

ast_struct! {
    /// A segment of a path: an identifier, an optional lifetime, and a set of types.
    ///
    /// E.g. `std`, `String` or `Box<T>`
    pub struct PathSegment {
        /// The identifier portion of this path segment.
        pub ident: Ident,
        /// Type/lifetime parameters attached to this path. They come in
        /// two flavors: `Path<A,B,C>` and `Path(A,B) -> C`. Note that
        /// this is more than just simple syntactic sugar; the use of
        /// parens affects the region binding rules, so we preserve the
        /// distinction.
        pub parameters: PathParameters,
    }
}

impl<T> From<T> for PathSegment
    where T: Into<Ident>
{
    fn from(ident: T) -> Self {
        PathSegment {
            ident: ident.into(),
            parameters: PathParameters::none(),
        }
    }
}

ast_enum! {
    /// Parameters of a path segment.
    ///
    /// E.g. `<A, B>` as in `Foo<A, B>` or `(A, B)` as in `Foo(A, B)`
    pub enum PathParameters {
        /// The `<'a, A, B, C>` in `foo::bar::baz::<'a, A, B, C>`
        AngleBracketed(AngleBracketedParameterData),
        /// The `(A, B)` and `C` in `Foo(A, B) -> C`
        Parenthesized(ParenthesizedParameterData),
    }
}

impl PathParameters {
    pub fn none() -> Self {
        PathParameters::AngleBracketed(AngleBracketedParameterData::default())
    }

    pub fn is_empty(&self) -> bool {
        match *self {
            PathParameters::AngleBracketed(ref bracketed) => {
                bracketed.lifetimes.is_empty() && bracketed.types.is_empty() &&
                bracketed.bindings.is_empty()
            }
            PathParameters::Parenthesized(_) => false,
        }
    }
}

ast_struct! {
    /// A path like `Foo<'a, T>`
    #[derive(Default)]
    pub struct AngleBracketedParameterData {
        pub lt_token: Option<tokens::Lt>,
        pub gt_token: Option<tokens::Gt>,

        /// The lifetime parameters for this path segment.
        pub lifetimes: Delimited<Lifetime, tokens::Comma>,
        /// The type parameters for this path segment, if present.
        pub types: Delimited<Ty, tokens::Comma>,
        /// Bindings (equality constraints) on associated types, if present.
        ///
        /// E.g., `Foo<A=Bar>`.
        pub bindings: Delimited<TypeBinding, tokens::Comma>,
    }
}

ast_struct! {
    /// Bind a type to an associated type: `A=Foo`.
    pub struct TypeBinding {
        pub ident: Ident,
        pub eq_token: tokens::Eq,
        pub ty: Ty,
    }
}


ast_struct! {
    /// A path like `Foo(A,B) -> C`
    pub struct ParenthesizedParameterData {
        pub paren_token: tokens::Paren,
        /// `(A, B)`
        pub inputs: Delimited<Ty, tokens::Comma>,
        /// `C`
        pub output: FunctionRetTy,
    }
}

ast_struct! {
    pub struct PolyTraitRef {
        /// The `for<'a>` in `for<'a> Foo<&'a T>`
        pub bound_lifetimes: Option<BoundLifetimes>,
        /// The `Foo<&'a T>` in `<'a> Foo<&'a T>`
        pub trait_ref: Path,
    }
}

ast_struct! {
    /// The explicit Self type in a "qualified path". The actual
    /// path, including the trait and the associated item, is stored
    /// separately. `position` represents the index of the associated
    /// item qualified with this Self type.
    ///
    /// ```rust,ignore
    /// <Vec<T> as a::b::Trait>::AssociatedItem
    ///  ^~~~~     ~~~~~~~~~~~~~~^
    ///  ty        position = 3
    ///
    /// <Vec<T>>::AssociatedItem
    ///  ^~~~~    ^
    ///  ty       position = 0
    /// ```
    pub struct QSelf {
        pub lt_token: tokens::Lt,
        pub gt_token: tokens::Gt,
        pub as_token: Option<tokens::As>,
        pub ty: Box<Ty>,
        pub position: usize,
    }
}

ast_struct! {
    pub struct BareFnTy {
        pub lifetimes: Option<BoundLifetimes>,
        pub unsafety: Unsafety,
        pub abi: Option<Abi>,
        pub fn_token: tokens::Fn,
        pub paren_token: tokens::Paren,
        pub inputs: Delimited<BareFnArg, tokens::Comma>,
        pub variadic: Option<tokens::Dot3>,
        pub output: FunctionRetTy,
    }
}

ast_enum! {
    #[cfg_attr(feature = "clone-impls", derive(Copy))]
    pub enum Unsafety {
        Unsafe(tokens::Unsafe),
        Normal,
    }
}

ast_struct! {
    pub struct Abi {
        pub extern_token: tokens::Extern,
        pub kind: AbiKind,
    }
}

ast_enum! {
    pub enum AbiKind {
        Named(Lit),
        Default,
    }
}

ast_struct! {
    /// An argument in a function type.
    ///
    /// E.g. `bar: usize` as in `fn foo(bar: usize)`
    pub struct BareFnArg {
        pub name: Option<(Ident, tokens::Colon)>,
        pub ty: Ty,
    }
}


ast_enum! {
    pub enum FunctionRetTy {
        /// Return type is not specified.
        ///
        /// Functions default to `()` and
        /// closures default to inference. Span points to where return
        /// type would be inserted.
        Default,
        /// Everything else
        Ty(Ty, tokens::RArrow),
    }
}

#[cfg(feature = "parsing")]
pub mod parsing {
    use super::*;
    use {TyParamBound, TraitBoundModifier};
    #[cfg(feature = "full")]
    use ConstExpr;
    #[cfg(feature = "full")]
    use constant::parsing::const_expr;
    #[cfg(feature = "full")]
    use expr::parsing::expr;
    use generics::parsing::{lifetime, ty_param_bound, bound_lifetimes};
    use ident::parsing::ident;
    use lit::parsing::string;
    use mac::parsing::mac;
    #[cfg(feature = "full")]
    use synom::{IResult, TokenTree};

    named!(pub ty -> Ty, alt!(
        ty_paren // must be before ty_tup
        |
        ty_mac // must be before ty_path
        |
        ty_path // must be before ty_poly_trait_ref
        |
        ty_vec
        |
        ty_array
        |
        ty_ptr
        |
        ty_rptr
        |
        ty_bare_fn
        |
        ty_never
        |
        ty_tup
        |
        ty_poly_trait_ref
        |
        ty_impl_trait
    ));

    named!(ty_mac -> Ty, map!(mac, Ty::Mac));

    named!(ty_vec -> Ty, delim!(Bracket, do_parse!(
        elem: ty >>
<<<<<<< HEAD
        punct!("]") >>
        (TySlice {
            ty: Box::new(elem),
            bracket_token: tokens::Bracket::default(),
        }.into())
    ));
=======
        (Ty::Slice(Box::new(elem)))
    )));
>>>>>>> 416724e4

    named!(ty_array -> Ty, delim!(Bracket, do_parse!(
        elem: ty >>
        punct!(";") >>
        len: array_len >>
<<<<<<< HEAD
        punct!("]") >>
        (TyArray {
            ty: Box::new(elem),
            amt: len,
            bracket_token: tokens::Bracket::default(),
            semi_token: tokens::Semi::default(),
        }.into())
    ));
=======
        (Ty::Array(Box::new(elem), len))
    )));
>>>>>>> 416724e4

    #[cfg(not(feature = "full"))]
    use constant::parsing::const_expr as array_len;

    #[cfg(feature = "full")]
    named!(array_len -> ConstExpr, alt!(
        terminated!(const_expr, input_end!())
        |
        terminated!(expr, input_end!()) => { ConstExpr::Other }
    ));

    named!(ty_ptr -> Ty, do_parse!(
        punct!("*") >>
        mutability: alt!(
            keyword!("const") => { |_| Mutability::Immutable }
            |
            keyword!("mut") => { |_| Mutability::Mutable(tokens::Mut::default()) }
        ) >>
        target: ty >>
        (TyPtr {
            const_token: match mutability {
                Mutability::Mutable(_) => None,
                Mutability::Immutable => Some(tokens::Const::default()),
            },
            star_token: tokens::Star::default(),
            ty: Box::new(MutTy {
                ty: target,
                mutability: mutability,
            }),
        }.into())
    ));

    named!(ty_rptr -> Ty, do_parse!(
        punct!("&") >>
        life: option!(lifetime) >>
        mutability: mutability >>
        target: ty >>
        (TyRptr {
            lifetime: life,
            ty: Box::new(MutTy {
                ty: target,
                mutability: mutability,
            }),
            and_token: tokens::And::default(),
        }.into())
    ));

    named!(ty_bare_fn -> Ty, do_parse!(
        lifetimes: bound_lifetimes >>
        unsafety: unsafety >>
        abi: option!(abi) >>
        keyword!("fn") >>
<<<<<<< HEAD
        punct!("(") >>
        inputs: terminated_list!(map!(punct!(","), |_| tokens::Comma::default()),
                                 fn_arg) >>
        variadic: option!(cond_reduce!(inputs.is_empty() || inputs.trailing_delim(),
                                       punct!("..."))) >>
        punct!(")") >>
        output: fn_ret_ty >>
        (TyBareFn {
            ty: Box::new(BareFnTy {
                unsafety: unsafety,
                abi: abi,
                lifetimes: lifetimes,
                inputs: inputs,
                output: output,
                variadic: variadic.map(|_| tokens::Dot3::default()),
                fn_token: tokens::Fn::default(),
                paren_token: tokens::Paren::default(),
            }),
        }.into())
=======
        inputs_and_variadic: delim!(Parenthesis, do_parse!(
            inputs: separated_list!(punct!(","), fn_arg) >>
            trailing_comma: option!(punct!(",")) >>
            variadic: option!(cond_reduce!(trailing_comma.is_some(), punct!("..."))) >>
            ((inputs, variadic.is_some()))
        )) >>
        output: option!(preceded!(
            punct!("->"),
            ty
        )) >>
        (Ty::BareFn(Box::new(BareFnTy {
            unsafety: unsafety,
            abi: abi,
            lifetimes: lifetimes,
            inputs: inputs_and_variadic.0,
            output: match output {
                Some(ty) => FunctionRetTy::Ty(ty),
                None => FunctionRetTy::Default,
            },
            variadic: inputs_and_variadic.1,
        })))
>>>>>>> 416724e4
    ));

    named!(ty_never -> Ty, map!(punct!("!"), |_| TyNever {
        bang_token: tokens::Bang::default(),
    }.into()));

    named!(ty_tup -> Ty, do_parse!(
<<<<<<< HEAD
        punct!("(") >>
        elems: terminated_list!(map!(punct!(","), |_| tokens::Comma::default()),
                                ty) >>
        punct!(")") >>
        (TyTup {
            tys: elems,
            paren_token: tokens::Paren::default(),
            lone_comma: None, // TODO: does this just not parse?
        }.into())
=======
        elems: delim!(Parenthesis, terminated_list!(punct!(","), ty)) >>
        (Ty::Tup(elems))
>>>>>>> 416724e4
    ));

    named!(ty_path -> Ty, do_parse!(
        qpath: qpath >>
        parenthesized: cond!(
            qpath.1.segments.get(qpath.1.segments.len() - 1).item().parameters.is_empty(),
            option!(parenthesized_parameter_data)
        ) >>
        bounds: many0!(preceded!(punct!("+"), ty_param_bound)) >>
        ({
            let (qself, mut path) = qpath;
            if let Some(Some(parenthesized)) = parenthesized {
                let len = path.segments.len();
                path.segments.get_mut(len - 1).item_mut().parameters = parenthesized;
            }
            if bounds.is_empty() {
                TyPath { qself: qself, path: path }.into()
            } else {
                let path = TyParamBound::Trait(
                    PolyTraitRef {
                        bound_lifetimes: None,
                        trait_ref: path,
                    },
                    TraitBoundModifier::None,
                );
                let mut new_bounds = Delimited::new();
                new_bounds.push_first(path);
                for bound in bounds {
                    new_bounds.push_default(bound);
                }
                TyTraitObject { bounds: new_bounds }.into()
            }
        })
    ));

    named!(parenthesized_parameter_data -> PathParameters, do_parse!(
<<<<<<< HEAD
        punct!("(") >>
        inputs: terminated_list!(map!(punct!(","), |_| tokens::Comma::default()),
                                 ty) >>
        punct!(")") >>
        output: fn_ret_ty >>
=======
        inputs: delim!(Parenthesis, terminated_list!(punct!(","), ty)) >>
        output: option!(preceded!(
            punct!("->"),
            ty
        )) >>
>>>>>>> 416724e4
        (PathParameters::Parenthesized(
            ParenthesizedParameterData {
                paren_token: tokens::Paren::default(),
                inputs: inputs,
                output: output,
            },
        ))
    ));

    named!(pub fn_ret_ty -> FunctionRetTy, map!(
        option!(preceded!(
            punct!("->"),
            ty
        )),
        |ty| {
            match ty {
                Some(ty) => FunctionRetTy::Ty(ty, tokens::RArrow::default()),
                None => FunctionRetTy::Default,
            }
        }
    ));

    named!(pub qpath -> (Option<QSelf>, Path), alt!(
        map!(path, |p| (None, p))
        |
        do_parse!(
            punct!("<") >>
            this: map!(ty, Box::new) >>
            path: option!(preceded!(
                keyword!("as"),
                path
            )) >>
            punct!(">") >>
            punct!("::") >>
            rest: separated_nonempty_list!(
                map!(punct!("::"), |_| tokens::Colon2::default()),
                path_segment
            ) >>
            ({
                let as_token = path.as_ref().map(|_| tokens::As::default());
                let (pos, path) = match path {
                    Some(mut path) => {
                        let pos = path.segments.len();
                        if !path.segments.is_empty() && !path.segments.trailing_delim() {
                            path.segments.push_trailing(tokens::Colon2::default());
                        }
                        for item in rest.into_iter() {
                            path.segments.push(item);
                        }
                        (pos, path)
                    }
                    None => {
                        (0, Path {
                            leading_colon: None,
                            global: false,
                            segments: rest,
                        })
                    }
                };
                (Some(QSelf {
                    ty: this,
                    position: pos,
                    gt_token: tokens::Gt::default(),
                    lt_token: tokens::Lt::default(),
                    as_token: as_token,
                }), path)
            })
        )
        |
        map!(keyword!("self"), |_| (None, "self".into()))
    ));

    named!(ty_poly_trait_ref -> Ty, map!(
        separated_nonempty_list!(map!(punct!("+"), |_| tokens::Add::default()),
                                 ty_param_bound),
        |x| TyTraitObject { bounds: x }.into()
    ));

    named!(ty_impl_trait -> Ty, do_parse!(
        keyword!("impl") >>
        elem: separated_nonempty_list!(map!(punct!("+"), |_| tokens::Add::default()),
                                       ty_param_bound) >>
        (TyImplTrait {
            impl_token: tokens::Impl::default(),
            bounds: elem,
        }.into())
    ));

    named!(ty_paren -> Ty, do_parse!(
<<<<<<< HEAD
        punct!("(") >>
        elem: ty >>
        punct!(")") >>
        (TyParen {
            paren_token: tokens::Paren::default(),
            ty: Box::new(elem),
        }.into())
=======
        elem: delim!(Parenthesis, ty) >>
        (Ty::Paren(Box::new(elem)))
>>>>>>> 416724e4
    ));

    named!(pub mutability -> Mutability, alt!(
        keyword!("mut") => { |_| Mutability::Mutable(tokens::Mut::default()) }
        |
        epsilon!() => { |_| Mutability::Immutable }
    ));

    named!(pub path -> Path, do_parse!(
        global: option!(punct!("::")) >>
        segments: separated_nonempty_list!(map!(punct!("::"), |_| tokens::Colon2::default()),
                                           path_segment) >>
        (Path {
            global: global.is_some(),
            segments: segments,
            leading_colon: global.map(|_| tokens::Colon2::default()),
        })
    ));

    named!(path_segment -> PathSegment, alt!(
        do_parse!(
            id: option!(ident) >>
            punct!("<") >>
            lifetimes: terminated_list!(
                map!(punct!(","), |_| tokens::Comma::default()),
                lifetime
            ) >>
            types: cond!(
                lifetimes.is_empty() || lifetimes.trailing_delim(),
                terminated_list!(
                    map!(punct!(","), |_| tokens::Comma::default()),
                    terminated!(ty, not!(punct!("=")))
                )
            ) >>
            bindings: cond!(
                match types {
                    Some(ref t) => t.is_empty() || t.trailing_delim(),
                    None => lifetimes.is_empty() || lifetimes.trailing_delim(),
                },
                terminated_list!(
                    map!(punct!(","), |_| tokens::Comma::default()),
                    type_binding
                )
            ) >>
            punct!(">") >>
            (PathSegment {
                ident: id.unwrap_or_else(|| "".into()),
                parameters: PathParameters::AngleBracketed(
                    AngleBracketedParameterData {
                        gt_token: Some(tokens::Gt::default()),
                        lt_token: Some(tokens::Lt::default()),
                        lifetimes: lifetimes,
                        types: types.unwrap_or_default(),
                        bindings: bindings.unwrap_or_default(),
                    }
                ),
            })
        )
        |
        map!(ident, Into::into)
        |
        map!(alt!(
            keyword!("super")
            |
            keyword!("self")
            |
            keyword!("Self")
        ), Into::into)
    ));

    named!(pub mod_style_path -> Path, do_parse!(
        global: option!(punct!("::")) >>
        segments: separated_nonempty_list!(map!(punct!("::"), |_| tokens::Colon2::default()),
                                           mod_style_path_segment) >>
        (Path {
            global: global.is_some(),
            segments: segments,
            leading_colon: global.map(|_| tokens::Colon2::default()),
        })
    ));

    named!(mod_style_path_segment -> PathSegment, alt!(
        map!(ident, Into::into)
        |
        map!(alt!(
            keyword!("super")
            |
            keyword!("self")
            |
            keyword!("Self")
        ), Into::into)
    ));

    named!(type_binding -> TypeBinding, do_parse!(
        id: ident >>
        punct!("=") >>
        ty: ty >>
        (TypeBinding {
            ident: id,
            eq_token: tokens::Eq::default(),
            ty: ty,
        })
    ));

    named!(pub poly_trait_ref -> PolyTraitRef, do_parse!(
        bound_lifetimes: bound_lifetimes >>
        trait_ref: path >>
        parenthesized: option!(cond_reduce!(
            trait_ref.segments.get(trait_ref.segments.len() - 1).item().parameters.is_empty(),
            parenthesized_parameter_data
        )) >>
        ({
            let mut trait_ref = trait_ref;
            if let Some(parenthesized) = parenthesized {
                let len = trait_ref.segments.len();
                trait_ref.segments.get_mut(len - 1).item_mut().parameters = parenthesized;
            }
            PolyTraitRef {
                bound_lifetimes: bound_lifetimes,
                trait_ref: trait_ref,
            }
        })
    ));

    named!(pub fn_arg -> BareFnArg, do_parse!(
        name: option!(do_parse!(
            name: ident >>
            not!(punct!("::")) >>
            punct!(":") >>
            (name)
        )) >>
        ty: ty >>
        (BareFnArg {
            name: name.map(|t| (t, tokens::Colon::default())),
            ty: ty,
        })
    ));

    named!(pub unsafety -> Unsafety, alt!(
        keyword!("unsafe") => { |_| Unsafety::Unsafe(tokens::Unsafe::default()) }
        |
        epsilon!() => { |_| Unsafety::Normal }
    ));

    named!(pub abi -> Abi, do_parse!(
        keyword!("extern") >>
        name: option!(string) >>
<<<<<<< HEAD
        (Abi {
            extern_token: tokens::Extern::default(),
            kind: match name {
                Some(name) => AbiKind::Named(name),
                None => AbiKind::Default,
            },
=======
        (match name {
            Some(name) => Abi::Named(name),
            None => Abi::Rust,
>>>>>>> 416724e4
        })
    ));
}

#[cfg(feature = "printing")]
mod printing {
    use super::*;
    use quote::{Tokens, ToTokens};

    impl ToTokens for TySlice {
        fn to_tokens(&self, tokens: &mut Tokens) {
            self.bracket_token.surround(tokens, |tokens| {
                self.ty.to_tokens(tokens);
            });
        }
    }

    impl ToTokens for TyArray {
        fn to_tokens(&self, tokens: &mut Tokens) {
            self.bracket_token.surround(tokens, |tokens| {
                self.ty.to_tokens(tokens);
                self.semi_token.to_tokens(tokens);
                self.amt.to_tokens(tokens);
            });
        }
    }

    impl ToTokens for TyPtr {
        fn to_tokens(&self, tokens: &mut Tokens) {
            self.star_token.to_tokens(tokens);
            self.const_token.to_tokens(tokens);
            self.ty.mutability.to_tokens(tokens);
            self.ty.ty.to_tokens(tokens);
        }
    }

    impl ToTokens for TyRptr {
        fn to_tokens(&self, tokens: &mut Tokens) {
            self.and_token.to_tokens(tokens);
            self.lifetime.to_tokens(tokens);
            self.ty.mutability.to_tokens(tokens);
            self.ty.ty.to_tokens(tokens);
        }
    }

    impl ToTokens for TyBareFn {
        fn to_tokens(&self, tokens: &mut Tokens) {
            self.ty.to_tokens(tokens)
        }
    }

    impl ToTokens for TyNever {
        fn to_tokens(&self, tokens: &mut Tokens) {
            self.bang_token.to_tokens(tokens);
        }
    }

    impl ToTokens for TyTup {
        fn to_tokens(&self, tokens: &mut Tokens) {
            self.paren_token.surround(tokens, |tokens| {
                self.tys.to_tokens(tokens);
                self.lone_comma.to_tokens(tokens);
            })
        }
    }

    impl ToTokens for TyPath {
        fn to_tokens(&self, tokens: &mut Tokens) {
            PathTokens(&self.qself, &self.path).to_tokens(tokens);
        }
    }

    impl<'a> ToTokens for PathTokens<'a> {
        fn to_tokens(&self, tokens: &mut Tokens) {
            let qself = match *self.0 {
                Some(ref qself) => qself,
                None => return self.1.to_tokens(tokens),
            };
            qself.lt_token.to_tokens(tokens);
            qself.ty.to_tokens(tokens);
            if qself.position > 0 {
                qself.as_token.to_tokens(tokens);
                self.1.leading_colon.to_tokens(tokens);
                for (i, segment) in self.1.segments
                        .iter()
                        .take(qself.position)
                        .enumerate() {
                    if i == qself.position - 1 {
                        segment.item().to_tokens(tokens);
                        qself.gt_token.to_tokens(tokens);
                        segment.delimiter().to_tokens(tokens);
                    } else {
                        segment.to_tokens(tokens);
                    }
                }
            } else {
                qself.gt_token.to_tokens(tokens);
            }
            for segment in self.1.segments.iter().skip(qself.position) {
                segment.to_tokens(tokens);
            }
        }
    }

    impl ToTokens for TyTraitObject {
        fn to_tokens(&self, tokens: &mut Tokens) {
            self.bounds.to_tokens(tokens);
        }
    }

    impl ToTokens for TyImplTrait {
        fn to_tokens(&self, tokens: &mut Tokens) {
            self.impl_token.to_tokens(tokens);
            self.bounds.to_tokens(tokens);
        }
    }

    impl ToTokens for TyParen {
        fn to_tokens(&self, tokens: &mut Tokens) {
            self.paren_token.surround(tokens, |tokens| {
                self.ty.to_tokens(tokens);
            });
        }
    }

    impl ToTokens for TyInfer {
        fn to_tokens(&self, tokens: &mut Tokens) {
            self.underscore_token.to_tokens(tokens);
        }
    }

    impl ToTokens for Mutability {
        fn to_tokens(&self, tokens: &mut Tokens) {
            if let Mutability::Mutable(ref t) = *self {
                t.to_tokens(tokens);
            }
        }
    }

    impl ToTokens for Path {
        fn to_tokens(&self, tokens: &mut Tokens) {
            self.leading_colon.to_tokens(tokens);
            self.segments.to_tokens(tokens);
        }
    }

    impl ToTokens for PathSegment {
        fn to_tokens(&self, tokens: &mut Tokens) {
            self.ident.to_tokens(tokens);
            self.parameters.to_tokens(tokens);
        }
    }

    impl ToTokens for PathParameters {
        fn to_tokens(&self, tokens: &mut Tokens) {
            match *self {
                PathParameters::AngleBracketed(ref parameters) => {
                    parameters.to_tokens(tokens);
                }
                PathParameters::Parenthesized(ref parameters) => {
                    parameters.to_tokens(tokens);
                }
            }
        }
    }

    impl ToTokens for AngleBracketedParameterData {
        fn to_tokens(&self, tokens: &mut Tokens) {
            self.lt_token.to_tokens(tokens);
            self.lifetimes.to_tokens(tokens);
            self.types.to_tokens(tokens);
            self.bindings.to_tokens(tokens);
            self.gt_token.to_tokens(tokens);
        }
    }

    impl ToTokens for TypeBinding {
        fn to_tokens(&self, tokens: &mut Tokens) {
            self.ident.to_tokens(tokens);
            self.eq_token.to_tokens(tokens);
            self.ty.to_tokens(tokens);
        }
    }

    impl ToTokens for ParenthesizedParameterData {
        fn to_tokens(&self, tokens: &mut Tokens) {
            self.paren_token.surround(tokens, |tokens| {
                self.inputs.to_tokens(tokens);
            });
            self.output.to_tokens(tokens);
        }
    }

    impl ToTokens for FunctionRetTy {
        fn to_tokens(&self, tokens: &mut Tokens) {
            match *self {
                FunctionRetTy::Default => {}
                FunctionRetTy::Ty(ref ty, ref arrow) => {
                    arrow.to_tokens(tokens);
                    ty.to_tokens(tokens);
                }
            }
        }
    }

    impl ToTokens for PolyTraitRef {
        fn to_tokens(&self, tokens: &mut Tokens) {
            self.bound_lifetimes.to_tokens(tokens);
            self.trait_ref.to_tokens(tokens);
        }
    }

    impl ToTokens for BareFnTy {
        fn to_tokens(&self, tokens: &mut Tokens) {
            self.lifetimes.to_tokens(tokens);
            self.unsafety.to_tokens(tokens);
            self.abi.to_tokens(tokens);
            self.fn_token.to_tokens(tokens);
            self.paren_token.surround(tokens, |tokens| {
                self.inputs.to_tokens(tokens);
                self.variadic.to_tokens(tokens);
            });
            self.output.to_tokens(tokens);
        }
    }

    impl ToTokens for BareFnArg {
        fn to_tokens(&self, tokens: &mut Tokens) {
            if let Some((ref name, ref colon)) = self.name {
                name.to_tokens(tokens);
                colon.to_tokens(tokens);
            }
            self.ty.to_tokens(tokens);
        }
    }

    impl ToTokens for Unsafety {
        fn to_tokens(&self, tokens: &mut Tokens) {
            match *self {
                Unsafety::Unsafe(ref t) => t.to_tokens(tokens),
                Unsafety::Normal => {
                    // nothing
                }
            }
        }
    }

    impl ToTokens for Abi {
        fn to_tokens(&self, tokens: &mut Tokens) {
            self.extern_token.to_tokens(tokens);
            match self.kind {
                AbiKind::Named(ref named) => named.to_tokens(tokens),
                AbiKind::Default => {}
            }
        }
    }
}<|MERGE_RESOLUTION|>--- conflicted
+++ resolved
@@ -358,23 +358,17 @@
 
     named!(ty_vec -> Ty, delim!(Bracket, do_parse!(
         elem: ty >>
-<<<<<<< HEAD
         punct!("]") >>
         (TySlice {
             ty: Box::new(elem),
             bracket_token: tokens::Bracket::default(),
         }.into())
     ));
-=======
-        (Ty::Slice(Box::new(elem)))
-    )));
->>>>>>> 416724e4
 
     named!(ty_array -> Ty, delim!(Bracket, do_parse!(
         elem: ty >>
         punct!(";") >>
         len: array_len >>
-<<<<<<< HEAD
         punct!("]") >>
         (TyArray {
             ty: Box::new(elem),
@@ -383,10 +377,6 @@
             semi_token: tokens::Semi::default(),
         }.into())
     ));
-=======
-        (Ty::Array(Box::new(elem), len))
-    )));
->>>>>>> 416724e4
 
     #[cfg(not(feature = "full"))]
     use constant::parsing::const_expr as array_len;
@@ -439,7 +429,6 @@
         unsafety: unsafety >>
         abi: option!(abi) >>
         keyword!("fn") >>
-<<<<<<< HEAD
         punct!("(") >>
         inputs: terminated_list!(map!(punct!(","), |_| tokens::Comma::default()),
                                  fn_arg) >>
@@ -459,29 +448,6 @@
                 paren_token: tokens::Paren::default(),
             }),
         }.into())
-=======
-        inputs_and_variadic: delim!(Parenthesis, do_parse!(
-            inputs: separated_list!(punct!(","), fn_arg) >>
-            trailing_comma: option!(punct!(",")) >>
-            variadic: option!(cond_reduce!(trailing_comma.is_some(), punct!("..."))) >>
-            ((inputs, variadic.is_some()))
-        )) >>
-        output: option!(preceded!(
-            punct!("->"),
-            ty
-        )) >>
-        (Ty::BareFn(Box::new(BareFnTy {
-            unsafety: unsafety,
-            abi: abi,
-            lifetimes: lifetimes,
-            inputs: inputs_and_variadic.0,
-            output: match output {
-                Some(ty) => FunctionRetTy::Ty(ty),
-                None => FunctionRetTy::Default,
-            },
-            variadic: inputs_and_variadic.1,
-        })))
->>>>>>> 416724e4
     ));
 
     named!(ty_never -> Ty, map!(punct!("!"), |_| TyNever {
@@ -489,7 +455,6 @@
     }.into()));
 
     named!(ty_tup -> Ty, do_parse!(
-<<<<<<< HEAD
         punct!("(") >>
         elems: terminated_list!(map!(punct!(","), |_| tokens::Comma::default()),
                                 ty) >>
@@ -499,10 +464,6 @@
             paren_token: tokens::Paren::default(),
             lone_comma: None, // TODO: does this just not parse?
         }.into())
-=======
-        elems: delim!(Parenthesis, terminated_list!(punct!(","), ty)) >>
-        (Ty::Tup(elems))
->>>>>>> 416724e4
     ));
 
     named!(ty_path -> Ty, do_parse!(
@@ -539,19 +500,11 @@
     ));
 
     named!(parenthesized_parameter_data -> PathParameters, do_parse!(
-<<<<<<< HEAD
         punct!("(") >>
         inputs: terminated_list!(map!(punct!(","), |_| tokens::Comma::default()),
                                  ty) >>
         punct!(")") >>
         output: fn_ret_ty >>
-=======
-        inputs: delim!(Parenthesis, terminated_list!(punct!(","), ty)) >>
-        output: option!(preceded!(
-            punct!("->"),
-            ty
-        )) >>
->>>>>>> 416724e4
         (PathParameters::Parenthesized(
             ParenthesizedParameterData {
                 paren_token: tokens::Paren::default(),
@@ -641,7 +594,6 @@
     ));
 
     named!(ty_paren -> Ty, do_parse!(
-<<<<<<< HEAD
         punct!("(") >>
         elem: ty >>
         punct!(")") >>
@@ -649,10 +601,6 @@
             paren_token: tokens::Paren::default(),
             ty: Box::new(elem),
         }.into())
-=======
-        elem: delim!(Parenthesis, ty) >>
-        (Ty::Paren(Box::new(elem)))
->>>>>>> 416724e4
     ));
 
     named!(pub mutability -> Mutability, alt!(
@@ -800,18 +748,12 @@
     named!(pub abi -> Abi, do_parse!(
         keyword!("extern") >>
         name: option!(string) >>
-<<<<<<< HEAD
         (Abi {
             extern_token: tokens::Extern::default(),
             kind: match name {
                 Some(name) => AbiKind::Named(name),
                 None => AbiKind::Default,
             },
-=======
-        (match name {
-            Some(name) => Abi::Named(name),
-            None => Abi::Rust,
->>>>>>> 416724e4
         })
     ));
 }
