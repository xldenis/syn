--- conflicted
+++ resolved
@@ -295,7 +295,6 @@
     use mac::TokenTree;
     use mac::parsing::token_trees;
     use ty::parsing::mod_style_path;
-<<<<<<< HEAD
     use proc_macro2::{self, TokenKind, OpKind, Literal};
 
     fn eq() -> TokenTree {
@@ -310,36 +309,6 @@
             span: Default::default(),
             kind: TokenKind::Literal(Literal::doccomment(s)),
         })
-=======
-    use synom::{TokenKind, IResult};
-
-    pub fn inner_doc_comment(i: &[synom::TokenTree]) -> IResult<&[synom::TokenTree], String> {
-        match i.first() {
-            Some(&synom::TokenTree { kind: TokenKind::Literal(ref lit), .. }) => {
-                let s = lit.to_string();
-                if s.starts_with("//!") || s.starts_with("/*!") {
-                    IResult::Done(&i[1..], s)
-                } else {
-                    IResult::Error
-                }
-            }
-            _ => IResult::Error,
-        }
-    }
-
-    pub fn outer_doc_comment(i: &[synom::TokenTree]) -> IResult<&[synom::TokenTree], String> {
-        match i.first() {
-            Some(&synom::TokenTree { kind: TokenKind::Literal(ref lit), .. }) => {
-                let s = lit.to_string();
-                if s.starts_with("///") || s.starts_with("/**") {
-                    IResult::Done(&i[1..], s)
-                } else {
-                    IResult::Error
-                }
-            }
-            _ => IResult::Error,
-        }
->>>>>>> 416724e4
     }
 
     #[cfg(feature = "full")]
@@ -368,7 +337,6 @@
                 style: AttrStyle::Inner(tokens::Bang::default()),
                 path: "doc".into(),
                 tts: vec![
-<<<<<<< HEAD
                     eq(),
                     doc(&format!("//!{}", content)),
                 ],
@@ -388,10 +356,6 @@
                 tts: vec![
                     eq(),
                     doc(com),
-=======
-                    TokenTree::Token(Token::Eq),
-                    TokenTree::Token(Token::Literal(Lit::Str(comment.into(), StrStyle::Cooked))),
->>>>>>> 416724e4
                 ],
                 is_sugared_doc: true,
                 pound_token: tokens::Pound::default(),
@@ -419,7 +383,6 @@
         )
         |
         do_parse!(
-<<<<<<< HEAD
             punct!("///") >>
             not!(tag!("/")) >>
             content: take_until!("\n") >>
@@ -440,20 +403,12 @@
             option!(whitespace) >>
             peek!(tuple!(tag!("/**"), not!(tag!("*")))) >>
             com: block_comment >>
-=======
-            comment: outer_doc_comment >>
->>>>>>> 416724e4
             (Attribute {
                 style: AttrStyle::Outer,
                 path: "doc".into(),
                 tts: vec![
-<<<<<<< HEAD
                     eq(),
                     doc(com),
-=======
-                    TokenTree::Token(Token::Eq),
-                    TokenTree::Token(Token::Literal(Lit::Str(comment.into(), StrStyle::Cooked))),
->>>>>>> 416724e4
                 ],
                 is_sugared_doc: true,
                 pound_token: tokens::Pound::default(),
